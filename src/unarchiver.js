--- conflicted
+++ resolved
@@ -55,14 +55,10 @@
 	var _URL = window.URL || window.webkitURL || window.mozURL;
 	
 	if(!entry) {
-<<<<<<< HEAD
 		deferred.reject({
 			message : "File not found in the epub: " + url,
 			stack : new Error().stack
 		});
-=======
-		console.warn("File not found in the epub:", url);
->>>>>>> 3f73acc7
 		return deferred.promise;
 	}
 	
