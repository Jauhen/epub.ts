EPUBJS.EpubCFI = function(cfiStr){
	if(cfiStr) return this.parse(cfiStr);
};

EPUBJS.EpubCFI.prototype.generateChapter = function(_spineNodeIndex, _pos, id) {
	
	var pos = parseInt(_pos),
		spineNodeIndex = _spineNodeIndex + 1,
		cfi = '/'+spineNodeIndex+'/';

	cfi += (pos + 1) * 2;

	if(id) cfi += "[" + id + "]";

	cfi += "!";

	return cfi;
};


EPUBJS.EpubCFI.prototype.generateFragment = function(element, chapter) {
	var path = this.pathTo(element),
			parts = [];

	if(chapter) parts.push(chapter);

	path.forEach(function(part){
		var segment = '';
		segment += (part.index + 1) * 2;

		if(part.id &&
			part.id.slice(0, 6) != "EPUBJS") { //-- ignore internal @EPUBJS ids

			segment += "[" + part.id + "]";
			 
		}
		
		parts.push(segment);
	});

	return parts.join('/');
};

EPUBJS.EpubCFI.prototype.pathTo = function(node) {
	var stack = [],
			children;

<<<<<<< HEAD
	while(node && node.parentNode !== null && node.parentNode.nodeType != 9) {
=======
	while(node && node.parentNode !== null ) {
>>>>>>> be2c2d0d
		children = node.parentNode.children;

		stack.unshift({
			'id' : node.id,
			// 'classList' : node.classList,
			'tagName' : node.tagName,
			'index' : children ? Array.prototype.indexOf.call(children, node) : 0
		});
<<<<<<< HEAD
		
		node = node.parentNode;
=======

		if(node.parentNode.nodeName != "html") {
			node = node.parentNode;
		} else {
			node = false;
		}
>>>>>>> be2c2d0d
	}
	
	return stack;
};

EPUBJS.EpubCFI.prototype.getChapter = function(cfiStr) {

	var splitStr = cfiStr.split("!");

	return splitStr[0];
};

EPUBJS.EpubCFI.prototype.getFragment = function(cfiStr) {

	var splitStr = cfiStr.split("!");

	return splitStr[1];
};

EPUBJS.EpubCFI.prototype.getOffset = function(cfiStr) {

	var splitStr = cfiStr.split(":");

	return [splitStr[0], splitStr[1]];
};


EPUBJS.EpubCFI.prototype.parse = function(cfiStr) {
	var cfi = {},
		chapSegment,
		chapId,
		path,
		end,
		text;

	cfi.chapter = this.getChapter(cfiStr);
	
	chapSegment = parseInt(cfi.chapter.split("/")[2]) || false;
	
	cfi.fragment = this.getFragment(cfiStr);

	if(!chapSegment || !cfi.fragment) return {spinePos: -1};
	
	cfi.spinePos = (parseInt(chapSegment) / 2 - 1 ) || 0;

	chapId = cfi.chapter.match(/\[(.*)\]/);

	cfi.spineId = chapId ? chapId[1] : false;

	path = cfi.fragment.split('/');
	end = path[path.length-1];
	cfi.sections = [];

	//-- Check for Character Offset
	if(parseInt(end) % 2){
		text = this.getOffset();
		cfi.text = parseInt(text[0]);
		cfi.character = parseInt(text[1]);
		path.pop(); //-- remove from path to element
	}

	path.forEach(function(part){
		var index, has_id, id;
		
		if(!part) return;
		
		index = parseInt(part) / 2 - 1;
		has_id = part.match(/\[(.*)\]/);
			

		if(has_id && has_id[1]){
			id = has_id[1];
		}
		
		cfi.sections.push({
			'index' : index,
			'id' : id || false
		});
		
	});
	
	return cfi;
};


EPUBJS.EpubCFI.prototype.getElement = function(cfi, _doc) {
	var	doc = _doc || document,
		sections = cfi.sections,
		element = doc.getElementsByTagName('html')[0],
		children = Array.prototype.slice.call(element.children),
		num, index, part,
		has_id, id;

	// sections.shift(); //-- html

	while(sections.length > 0) {
	
		part = sections.shift();

		if(part.id){

			element = doc.getElementById(part.id);

		}else{
	
			element = children[part.index];

			if(!children) console.error("No Kids", element);
	
		}
	
	
		if(!element) console.error("No Element For", part);
		children = Array.prototype.slice.call(element.children);
	}
	
	return element;
};

//-- Todo: function to remove IDs to sort<|MERGE_RESOLUTION|>--- conflicted
+++ resolved
@@ -20,7 +20,7 @@
 
 EPUBJS.EpubCFI.prototype.generateFragment = function(element, chapter) {
 	var path = this.pathTo(element),
-			parts = [];
+		parts = [];
 
 	if(chapter) parts.push(chapter);
 
@@ -45,11 +45,7 @@
 	var stack = [],
 			children;
 
-<<<<<<< HEAD
 	while(node && node.parentNode !== null && node.parentNode.nodeType != 9) {
-=======
-	while(node && node.parentNode !== null ) {
->>>>>>> be2c2d0d
 		children = node.parentNode.children;
 
 		stack.unshift({
@@ -58,17 +54,8 @@
 			'tagName' : node.tagName,
 			'index' : children ? Array.prototype.indexOf.call(children, node) : 0
 		});
-<<<<<<< HEAD
 		
 		node = node.parentNode;
-=======
-
-		if(node.parentNode.nodeName != "html") {
-			node = node.parentNode;
-		} else {
-			node = false;
-		}
->>>>>>> be2c2d0d
 	}
 	
 	return stack;
